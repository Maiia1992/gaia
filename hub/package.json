{
  "name": "gaia-hub",
  "version": "2.3.4",
  "description": "",
  "main": "index.js",
  "engines": {
    "node": "^8"
  },
  "dependencies": {
    "@google-cloud/storage": "^1.7.0",
    "aws-sdk": "^2.114.0",
    "azure-storage": "^2.10.2",
    "bigi": "^1.4.2",
    "bitcoinjs-lib": "^4.0.2",
    "blockstack": "^18.1.0",
    "body-parser": "^1.18.1",
    "cors": "^2.8.4",
    "express": "^4.15.4",
    "express-winston": "^2.4.0",
    "fs-extra": "^7.0.1",
    "jsontokens": "^0.7.8",
    "lru-cache": "^5.1.1",
    "node-fetch": "^2.3.0",
    "winston": "^2.3.1"
  },
  "devDependencies": {
    "@babel/cli": "^7.2.0",
    "@babel/core": "^7.2.0",
    "@babel/plugin-transform-modules-commonjs": "^7.2.0",
    "@babel/preset-flow": "^7.0.0",
    "@babel/register": "^7.0.0",
    "babel-eslint": "^10.0.1",
    "babel-plugin-istanbul": "^5.1.0",
    "eslint": "^5.9.0",
    "eslint-plugin-flowtype": "^3.2.0",
    "fetch-mock": "^6.4.2",
    "flow-bin": "^0.89.0",
    "nock": "^9.1.9",
    "nyc": "^13.1.0",
    "proxyquire": "^2.0.1",
    "supertest": "^3.3.0",
    "tape": "^4.9.1",
    "tape-promise": "^4.0.0"
  },
  "bin": {
    "blockstack-gaia-hub": "./lib/index.js"
  },
  "scripts": {
    "start": "npm run build && node lib/index.js",
    "build": "npm run lint && babel src -d lib && chmod +x lib/index.js",
    "flow": "flow",
<<<<<<< HEAD
    "lint": "eslint src && eslint test/src",
    "test": "npm run flow && NODE_ENV=test nyc --reporter=text --reporter=html node ./test/src/index.js"
=======
    "lint": "eslint src",
    "test": "npm run lint && npm run flow && NODE_ENV=test nyc --reporter=text --reporter=html node ./test/src/index.js"
>>>>>>> aa60625e
  },
  "repository": {
    "type": "git",
    "url": "https://github.com/blockstack/gaia.git"
  },
  "authors": [
    "Aaron Blankstein (aaron@blockstack.com)",
    "Jack Zampolin (jack@blockstack.com)",
    "Jude Nelson (jude@blockstack.com)"
  ],
  "nyc": {
    "include": [
      "src/**"
    ],
    "require": [
      "@babel/register"
    ],
    "sourceMap": false,
    "instrument": false
  }
}<|MERGE_RESOLUTION|>--- conflicted
+++ resolved
@@ -49,13 +49,8 @@
     "start": "npm run build && node lib/index.js",
     "build": "npm run lint && babel src -d lib && chmod +x lib/index.js",
     "flow": "flow",
-<<<<<<< HEAD
-    "lint": "eslint src && eslint test/src",
-    "test": "npm run flow && NODE_ENV=test nyc --reporter=text --reporter=html node ./test/src/index.js"
-=======
     "lint": "eslint src",
     "test": "npm run lint && npm run flow && NODE_ENV=test nyc --reporter=text --reporter=html node ./test/src/index.js"
->>>>>>> aa60625e
   },
   "repository": {
     "type": "git",
