# Changelog
All notable changes to this project will be documented in this file.

The format is based on [Keep a Changelog](https://keepachangelog.com/en/1.0.0/)
and this project adheres to [Semantic Versioning](https://semver.org/spec/v2.0.0.html).

<<<<<<< HEAD
## [2.2.1]
### Changes
- Allow multiple cases in "bearer" authentication prefix.
=======
## [Unreleased]
### Added
- Support for scoped authentication tokens via a new `scopes` field in
  the authentication JSON web token.
- Configuration via environment variables. See the file `envvars.md` for
  a listing.
### Changed
- The S3 and GCP drivers now respect the Cache-Control setting (the Azure
  driver already did).
>>>>>>> 1a8dec2e

## [2.2.0]
### Added
- Option for requiring that a client supply a `hubURL` claim in their
  authentication payload.
- List files endpoint for authenticated users to list all the contents
  of a given bucket.
- Support for association tokens in authentication to interact with white
  lists.

## [2.1.0]
### Changed
- The `readURL` config parameter is now treated consistently by the
  backend drivers. Previously, drivers like the azure driver used
  the readURL as a _domain_, while others used it as the read URL
  prefix directly. This change will require an update to your config
  file if you used the azure driver -- `server.com` would need to be
  changed to `https://server.com/${bucket}`

## [2.0.0]
### Added
- Support for `v1` authentication scheme. This allows authentication
  with a JWT (ES256K is only supported signing scheme for now), the
  pubkey hex in the field `iss` must match the address of the bucket,
  and must have signed the JWT. More details in
  the [readme](../README.md#v1-authentication-scheme).

## [1.1.0]
### Added
- Backend driver for google cloud storage: Thanks to @stern0 for the PR!

### Changed
- Enabled flow enforcement throughout the source code<|MERGE_RESOLUTION|>--- conflicted
+++ resolved
@@ -4,11 +4,6 @@
 The format is based on [Keep a Changelog](https://keepachangelog.com/en/1.0.0/)
 and this project adheres to [Semantic Versioning](https://semver.org/spec/v2.0.0.html).
 
-<<<<<<< HEAD
-## [2.2.1]
-### Changes
-- Allow multiple cases in "bearer" authentication prefix.
-=======
 ## [Unreleased]
 ### Added
 - Support for scoped authentication tokens via a new `scopes` field in
@@ -18,7 +13,10 @@
 ### Changed
 - The S3 and GCP drivers now respect the Cache-Control setting (the Azure
   driver already did).
->>>>>>> 1a8dec2e
+
+## [2.2.1]
+### Changes
+- Allow multiple cases in "bearer" authentication prefix.
 
 ## [2.2.0]
 ### Added
