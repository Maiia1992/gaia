import fs from 'fs-extra'
import { readdir } from 'fs'
import { BadPathError, InvalidInputError, DoesNotExist } from '../errors'
import Path from 'path'
import { ListFilesResult, PerformWriteArgs, PerformDeleteArgs, PerformRenameArgs, PerformStatArgs, StatResult, PerformReadArgs, ReadResult, PerformListFilesArgs, ListFilesStatResult, ListFileStatResult } from '../driverModel'
import { DriverStatics, DriverModel } from '../driverModel'
<<<<<<< HEAD
import { pipeline, logger, dateToUnixTimeSeconds } from '../utils'
=======
import { pipelineAsync, logger } from '../utils'
>>>>>>> a5dcfbd7

export interface DISK_CONFIG_TYPE { 
  diskSettings: { storageRootDirectory?: string },
  bucket?: string,
  pageSize?: number,
  readURL: string 
}

const METADATA_DIRNAME = '.gaia-metadata'

class DiskDriver implements DriverModel {
  storageRootDirectory: string
  readURL: string
  pageSize: number
  initPromise: Promise<void>

  static getConfigInformation() {
    const envVars: any = {}
    if (process.env['GAIA_DISK_STORAGE_ROOT_DIR']) {
      const diskSettings = { storageRootDirectory: process.env['GAIA_DISK_STORAGE_ROOT_DIR'] }
      envVars['diskSettings'] = diskSettings
    }

    return {
      defaults: { diskSettings: { storageRootDirectory: <any>undefined } },
      envVars
    }
  }

  constructor (config: DISK_CONFIG_TYPE) {
    if (!config.readURL) {
      throw new Error('Config is missing readURL')
    }
    if (!config.diskSettings.storageRootDirectory) {
      throw new Error('Config is missing storageRootDirectory')
    }
    if (config.bucket) {
      logger.warn(`The disk driver does not use the "config.bucket" variable. It is set to ${config.bucket}`)
    }

    this.storageRootDirectory = Path.resolve(Path.normalize(config.diskSettings.storageRootDirectory))
    this.readURL = config.readURL
    if (this.readURL.slice(-1) !== '/') {
      // must end in /
      this.readURL = `${this.readURL}/`
    }

    this.pageSize = config.pageSize ? config.pageSize : 100
    this.initPromise = fs.ensureDir(this.storageRootDirectory)
  }

  ensureInitialized() {
    return this.initPromise
  }

  dispose() {
    return Promise.resolve()
  }

  static isPathValid(path: string){
    if (path.indexOf('..') !== -1) {
      return false
    }
    if (path.slice(-1) === '/') {
      return false
    }
    return true
  }

  getReadURLPrefix () {
    return this.readURL
  }

  async mkdirs(path: string) {
    const normalizedPath = Path.normalize(path)
    try {
      // Ensures that the directory exists. If the directory structure does not exist, it is created. Like mkdir -p.
      const wasCreated: any = await fs.ensureDir(normalizedPath)
      if (wasCreated) {
        logger.debug(`mkdir ${normalizedPath}`)
      }
    } catch (error) {
      logger.error(`Error ensuring directory exists: ${error}`)
      throw error
    }
  }

  async findAllFiles(listPath: string): Promise<string[]> {
    // returns a list of files prefixed by listPath
    const dirEntries: fs.Dirent[] = await new Promise((resolve, reject) => {
      readdir(listPath, {withFileTypes: true}, (err, files) => {
        if (err) {
          reject(err)
        } else {
          resolve(files)
        }
      })
    })

    const fileNames: string[] = []
    for (const dirEntry of dirEntries) {
      const fileOrDir = `${listPath}${Path.sep}${dirEntry.name}`
      if (dirEntry.isDirectory()) {
        const childEntries = await this.findAllFiles(fileOrDir)
        fileNames.push(...childEntries)
      } else {
        fileNames.push(Path.posix.normalize(fileOrDir))
      }
    }
    return fileNames
  }

  async listFilesInDirectory(listPath: string, pageNum: number): Promise<ListFilesResult> {
    const files = await this.findAllFiles(listPath)
    const entries = files.map(file => file.slice(listPath.length + 1))
    const sliced = entries.slice(pageNum * this.pageSize, (pageNum + 1) * this.pageSize)
    const page = sliced.length === entries.length ? null : `${pageNum + 1}`
    return {
      entries: sliced,
      page: page
    }
  }

  async listFilesInternal(args: PerformListFilesArgs): Promise<ListFilesResult> {
    // returns {'entries': [...], 'page': next_page}
    let pageNum
    const listPath = Path.normalize(`${this.storageRootDirectory}/${args.pathPrefix}`)

    if (!await fs.pathExists(listPath)) {
      // nope 
      const emptyResponse: ListFilesResult = {
        entries: [],
        page: null
      }
      return emptyResponse
    }
      
    try {
      if (args.page) {
        if (!args.page.match(/^[0-9]+$/)) {
          throw new Error('Invalid page number')
        }
        pageNum = parseInt(args.page)
      } else {
        pageNum = 0
      }
      const stat = await fs.stat(listPath)
      if (!stat.isDirectory()) {
        // All the cloud drivers return a single empty entry in this situation
        return { entries: [''], page: null }
      }
    } catch(e) {
      throw new Error('Invalid arguments: invalid page or not a directory')
    }

    const listResult = await this.listFilesInDirectory(listPath, pageNum)
    return listResult
  }

  async listFiles(args: PerformListFilesArgs): Promise<ListFilesResult> {
    return await this.listFilesInternal(args)
  }

  async listFilesStat(args: PerformListFilesArgs): Promise<ListFilesStatResult> {
    const filePathResult = await this.listFilesInternal(args)
    const fileStats: ListFileStatResult[] = []
    for (const file of filePathResult.entries) {
      const fileStat = await this.performStat({storageTopLevel: args.pathPrefix, path: file})
      fileStats.push({
        ...fileStat,
        name: file,
        exists: true
      })
    }
    return {
      page: filePathResult.page,
      entries: fileStats
    }
  }

  getFullFilePathInfo(args: {storageTopLevel: string, path: string} ) {
    if (!args.storageTopLevel) {
      throw new BadPathError('Invalid Path')
    }

    if (!DiskDriver.isPathValid(args.path) || !DiskDriver.isPathValid(args.storageTopLevel)) {
      throw new BadPathError('Invalid Path')
    }

    const abspath = Path.join(this.storageRootDirectory, args.storageTopLevel, args.path)

    // too long?
    if (abspath.length > 4096) {
      throw new BadPathError('Path is too long')
    }

    const dirparts = abspath.split(Path.sep).filter((p) => p.length > 0)

    // can't be too deep
    if (dirparts.length > 100) {
      throw new BadPathError('Path is too deep')
    }

    // remember content type in $storageRootDir/.gaia-metadata/$address/$path
    // (i.e. these files are outside the address bucket, and are thus hidden)
    const contentTypePath = Path.join(
      this.storageRootDirectory, METADATA_DIRNAME, args.storageTopLevel, args.path)

    return { absoluteFilePath: abspath, contentTypeFilePath: contentTypePath }
  }

  async performWrite(args: PerformWriteArgs): Promise<string> {

    const contentType = args.contentType

    if (contentType && contentType.length > 1024) {
      // no way this is valid 
      throw new InvalidInputError('Invalid content-type')
    }

    const { absoluteFilePath, contentTypeFilePath } = this.getFullFilePathInfo(args)

    const absdirname = Path.dirname(absoluteFilePath)
    await this.mkdirs(absdirname)

    const writePipe = fs.createWriteStream(absoluteFilePath, { mode: 0o600, flags: 'w' })
    await pipelineAsync(args.stream, writePipe)


    const contentTypeDirPath = Path.dirname(contentTypeFilePath)
    await this.mkdirs(contentTypeDirPath)
    await fs.writeFile(
      contentTypeFilePath, 
      JSON.stringify({ 'content-type': contentType }), { mode: 0o600 })

    return `${this.readURL}${args.storageTopLevel}/${args.path}`
    
  }

  async performDelete(args: PerformDeleteArgs): Promise<void> {
    const { absoluteFilePath, contentTypeFilePath } = this.getFullFilePathInfo(args)
    let stat: fs.Stats
    try {
      stat = await fs.stat(absoluteFilePath)
    } catch (error) {
      if (error.code === 'ENOENT') {
        throw new DoesNotExist('File does not exist')
      }
      /* istanbul ignore next */
      throw error
    }
    if (!stat.isFile()) {
      // Disk driver is special here in that it mirrors the behavior of cloud storage APIs. 
      // Directories are not first-class objects in blob storages, and so they will 
      // simply return 404s for the blob name even if the name happens to be a prefix
      // (pseudo-directory) of existing blobs.
      throw new DoesNotExist('Path is not a file')
    }
    await fs.unlink(absoluteFilePath)
    await fs.unlink(contentTypeFilePath)
  }

  static async parseFileStat(stat: fs.Stats, contentTypeFilePath: string): Promise<StatResult> {
    const contentTypeJsonStr = await fs.readFile(contentTypeFilePath, 'utf8')
    const contentType = JSON.parse(contentTypeJsonStr)['content-type']
    const lastModified = dateToUnixTimeSeconds(stat.mtime)
    const result: StatResult = {
      exists: true,
      contentLength: stat.size,
      contentType: contentType,
      lastModifiedDate: lastModified
    }
    return result
  }

  async performRead(args: PerformReadArgs): Promise<ReadResult> {
    const { absoluteFilePath, contentTypeFilePath } = this.getFullFilePathInfo(args)
    let stat: fs.Stats
    try {
      stat = await fs.stat(absoluteFilePath)
    } catch (error) {
      if (error.code === 'ENOENT') {
        throw new DoesNotExist('File does not exist')
      }
      /* istanbul ignore next */
      throw error
    }
    if (!stat.isFile()) {
      // Disk driver is special here in that it mirrors the behavior of cloud storage APIs. 
      // Directories are not first-class objects in blob storages, and so they will 
      // simply return 404s for the blob name even if the name happens to be a prefix
      // (pseudo-directory) of existing blobs.
      throw new DoesNotExist('File does not exist')
    }
    const fileStat = await DiskDriver.parseFileStat(stat, contentTypeFilePath)
    const dataStream = fs.createReadStream(absoluteFilePath)
    const result: ReadResult = {
      ...fileStat,
      exists: true,
      data: dataStream
    }
    return result
  }

  async performStat(args: PerformStatArgs): Promise<StatResult> {
    const { absoluteFilePath, contentTypeFilePath } = this.getFullFilePathInfo(args)
    let stat: fs.Stats
    try {
      stat = await fs.stat(absoluteFilePath)
    } catch (error) {
      if (error.code === 'ENOENT') {
        const result = {
          exists: false
        } as StatResult
        return result
      }
      /* istanbul ignore next */
      throw error
    }
    if (!stat.isFile()) {
      // Disk driver is special here in that it mirrors the behavior of cloud storage APIs. 
      // Directories are not first-class objects in blob storages, and so they will 
      // simply return 404s for the blob name even if the name happens to be a prefix
      // (pseudo-directory) of existing blobs.
      const result = {
        exists: false
      } as StatResult
      return result
    }
    const result = await DiskDriver.parseFileStat(stat, contentTypeFilePath)
    return result
  }

  async performRename(args: PerformRenameArgs): Promise<void> {
    const pathsOrig = this.getFullFilePathInfo(args)
    const pathsNew = this.getFullFilePathInfo({
      storageTopLevel: args.storageTopLevel, 
      path: args.newPath
    })

    let statOrig: fs.Stats
    try {
      statOrig = await fs.stat(pathsOrig.absoluteFilePath)
    } catch (error) {
      if (error.code === 'ENOENT') {
        throw new DoesNotExist('File does not exist')
      }
      /* istanbul ignore next */
      throw error
    }
    if (!statOrig.isFile()) {
      throw new DoesNotExist('Path is not a file')
    }

    let statNew: fs.Stats
    try {
      statNew = await fs.stat(pathsNew.absoluteFilePath)
      if (!statNew.isFile()) {
        throw new DoesNotExist('New path exists and is not a file')
      }
    } catch (error) {
      if (error.code !== 'ENOENT') {
        throw new Error(`Unexpected new file location stat error: ${error}`)
      }
    }

    await fs.move(pathsOrig.absoluteFilePath, pathsNew.absoluteFilePath, {overwrite: true})
    await fs.move(pathsOrig.contentTypeFilePath, pathsNew.contentTypeFilePath, {overwrite: true})
  }

}

const driver: typeof DiskDriver & DriverStatics = DiskDriver
export default driver
<|MERGE_RESOLUTION|>--- conflicted
+++ resolved
@@ -4,11 +4,7 @@
 import Path from 'path'
 import { ListFilesResult, PerformWriteArgs, PerformDeleteArgs, PerformRenameArgs, PerformStatArgs, StatResult, PerformReadArgs, ReadResult, PerformListFilesArgs, ListFilesStatResult, ListFileStatResult } from '../driverModel'
 import { DriverStatics, DriverModel } from '../driverModel'
-<<<<<<< HEAD
-import { pipeline, logger, dateToUnixTimeSeconds } from '../utils'
-=======
-import { pipelineAsync, logger } from '../utils'
->>>>>>> a5dcfbd7
+import { pipelineAsync, logger, dateToUnixTimeSeconds } from '../utils'
 
 export interface DISK_CONFIG_TYPE { 
   diskSettings: { storageRootDirectory?: string },
