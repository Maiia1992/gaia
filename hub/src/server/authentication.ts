import * as bitcoinjs from 'bitcoinjs-lib'
import crypto from 'crypto'
import { decodeToken, TokenSigner, TokenVerifier } from 'jsontokens'
import { ecPairToHexString, ecPairToAddress } from 'blockstack'
import { ValidationError, AuthTokenTimestampValidationError } from './errors'
import { logger } from './utils'

const DEFAULT_STORAGE_URL = 'storage.blockstack.org'
export const LATEST_AUTH_VERSION = 'v1'

function pubkeyHexToECPair (pubkeyHex: string) {
  const pkBuff = Buffer.from(pubkeyHex, 'hex')
  return bitcoinjs.ECPair.fromPublicKey(pkBuff)
}

export type AuthScopeType = {
  scope: string,
  domain: string
}

export type TokenPayloadType = {
  gaiaChallenge: string,
  iss: string,
  exp: number,
  iat?: number,
  salt: string,
  hubUrl?: string,
  associationToken?: string,
  scopes?: AuthScopeType[],
  childToAssociate?: string
}

export const AuthScopes = [
  'putFile',
  'putFilePrefix',
  'deleteFile',
  'deleteFilePrefix'
]

export function getTokenPayload(token: import('jsontokens/lib/decode').TokenInterface) {
  if (typeof token.payload === 'string') {
    throw new Error('Unexpected token payload type of string')
  }
  return token.payload
}

export class V1Authentication {
  token: string

  constructor(token: string) {
    this.token = token
  }

  static fromAuthPart(authPart: string) {
    if (!authPart.startsWith('v1:')) {
      throw new ValidationError('Authorization header should start with v1:')
    }
    const token = authPart.slice('v1:'.length)
<<<<<<< HEAD
    const decodedToken = (() => {
      try {
        return decodeToken(token)
=======
    const payload = (() => {
      try {
        return getTokenPayload(decodeToken(token))
>>>>>>> a7921843
      } catch (e) {
        logger.error(e)
        logger.error('fromAuthPart')
        throw new ValidationError('Failed to decode authentication JWT')
      }
    })()

<<<<<<< HEAD
    if (typeof decodedToken.payload === 'string') {
      throw new Error('Unexpected token payload type of string')
    }

    const publicKey = decodedToken.payload.iss
    if (!publicKey || !decodedToken) {
=======
    const publicKey = payload.iss
    if (!publicKey) {
>>>>>>> a7921843
      throw new ValidationError('Auth token should be a JWT with at least an `iss` claim')
    }
    const scopes = payload.scopes
    if (scopes) {
      validateScopes(scopes)
    }
    return new V1Authentication(token)
  }

  static makeAuthPart(secretKey: bitcoinjs.ECPairInterface, challengeText: string,
                      associationToken?: string, hubUrl?: string, scopes?: Array<AuthScopeType>,
                      issuedAtDate?: number) {

    const FOUR_MONTH_SECONDS = 60 * 60 * 24 * 31 * 4
    const publicKeyHex = secretKey.publicKey.toString('hex')
    const salt = crypto.randomBytes(16).toString('hex')

    if (scopes) {
      validateScopes(scopes)
    }

    const payloadIssuedAtDate = issuedAtDate || (Date.now()/1000|0)

    const payload: TokenPayloadType = {
      gaiaChallenge: challengeText,
      iss: publicKeyHex,
      exp: FOUR_MONTH_SECONDS + (Date.now() / 1000),
      iat: payloadIssuedAtDate,
      associationToken,
      hubUrl, salt, scopes
    }

    const signerKeyHex = ecPairToHexString(secretKey).slice(0, 64)
    const token = new TokenSigner('ES256K', signerKeyHex).sign(payload)
    return `v1:${token}`
  }

  static makeAssociationToken(secretKey: bitcoinjs.ECPairInterface, childPublicKey: string) {
    const FOUR_MONTH_SECONDS = 60 * 60 * 24 * 31 * 4
    const publicKeyHex = secretKey.publicKey.toString('hex')
    const salt = crypto.randomBytes(16).toString('hex')
    const payload: TokenPayloadType = {
      childToAssociate: childPublicKey,
      iss: publicKeyHex,
      exp: FOUR_MONTH_SECONDS + (Date.now() / 1000),
      iat: (Date.now() / 1000 | 0),
      gaiaChallenge: String(undefined),
      salt
    }

    const signerKeyHex = ecPairToHexString(secretKey).slice(0, 64)
    const token = new TokenSigner('ES256K', signerKeyHex).sign(payload)
    return token
  }

  checkAssociationToken(token: string, bearerAddress: string) {
    // a JWT can have an `associationToken` that was signed by one of the
    // whitelisted addresses on this server.  This method checks a given
    // associationToken and verifies that it authorizes the "outer"
    // JWT's address (`bearerAddress`)

<<<<<<< HEAD
    const associationToken = (() => {
      try {
        return decodeToken(token)
=======
    const payload = (() => {
      try {
        return getTokenPayload(decodeToken(token))
>>>>>>> a7921843
      } catch (e) {
        throw new ValidationError('Failed to decode association token in JWT')
      }
    })()
<<<<<<< HEAD

    if (typeof associationToken.payload === 'string') {
      throw new Error('Unexpected token payload type of string')
    }
=======
>>>>>>> a7921843

    // publicKey (the issuer of the association token)
    // will be the whitelisted address (i.e. the identity address)
    const publicKey = payload.iss
    const childPublicKey = payload.childToAssociate
    const expiresAt = payload.exp

    if (! publicKey) {
      throw new ValidationError('Must provide `iss` claim in association JWT.')
    }

    if (! childPublicKey) {
      throw new ValidationError('Must provide `childToAssociate` claim in association JWT.')
    }

    if (! expiresAt) {
      throw new ValidationError('Must provide `exp` claim in association JWT.')
    }

    const verified = new TokenVerifier('ES256K', publicKey).verify(token)
    if (!verified) {
      throw new ValidationError('Failed to verify association JWT: invalid issuer')
    }

    if (expiresAt < (Date.now()/1000)) {
      throw new ValidationError(
        `Expired association token: expire time of ${expiresAt} (secs since epoch)`)
    }

    // the bearer of the association token must have authorized the bearer
    const childAddress = ecPairToAddress(pubkeyHexToECPair(childPublicKey))
    if (childAddress !== bearerAddress) {
      throw new ValidationError(
        `Association token child key ${childPublicKey} does not match ${bearerAddress}`)
    }

    const signerAddress = ecPairToAddress(pubkeyHexToECPair(publicKey))
    return signerAddress

  }

  /*
   * Get the authentication token's association token's scopes.
   * Does not validate the authentication token or the association token
   * (do that with isAuthenticationValid first).
   *
   * Returns the scopes, if there are any given.
   * Returns [] if there is no association token, or if the association token has no scopes
   */
  getAuthenticationScopes(): Array<AuthScopeType> {
<<<<<<< HEAD
    const decodedToken = (() => {
      try {
        return decodeToken(this.token)
=======
    const payload = (() => {
      try {
        return getTokenPayload(decodeToken(this.token))
>>>>>>> a7921843
      } catch (e) {
        logger.error(this.token)
        logger.error('getAuthenticationScopes')
        throw new ValidationError('Failed to decode authentication JWT')
      }
    })()
<<<<<<< HEAD

    if (typeof decodedToken.payload === 'string') {
      throw new Error('Unexpected token payload type of string')
    }
=======
>>>>>>> a7921843

    if (!payload.hasOwnProperty('scopes')) {
      // not given
      return []
    }

    // unambiguously convert to AuthScope
<<<<<<< HEAD
    const scopes = decodedToken.payload.scopes.map((s: any) => {
=======
    const scopes = payload.scopes.map((s: any) => {
>>>>>>> a7921843
      const r = {
        scope: String(s.scope),
        domain: String(s.domain)
      }
      return r
    })

    return scopes
  }

  /*
   * Determine if the authentication token is valid:
   * * must have signed the given `challengeText`
   * * must not be expired
   * * if it contains an associationToken, then the associationToken must
   *   authorize the given address.
   *
   * Returns the address that signed off on this token, which will be
   * checked against the server's whitelist.
   * * If this token has an associationToken, then the signing address
   *   is the address that signed the associationToken.
   * * Otherwise, the signing address is the given address.
   *
   * this throws a ValidationError if the authentication is invalid
   */
  isAuthenticationValid(address: string, challengeTexts: Array<string>,
                        options?: { requireCorrectHubUrl?: boolean,
                                    validHubUrls?: Array<string>,
                                    oldestValidTokenTimestamp?: number }): string {
<<<<<<< HEAD
    const decodedToken = (() => {
      try {
        return decodeToken(this.token)
=======
    const payload = (() => {
      try {
        return getTokenPayload(decodeToken(this.token))
>>>>>>> a7921843
      } catch (e) {
        logger.error(this.token)
        logger.error('isAuthenticationValid')
        throw new ValidationError('Failed to decode authentication JWT')
      }
    })()
<<<<<<< HEAD

    if (typeof decodedToken.payload === 'string') {
      throw new Error('Unexpected token payload type of string')
    }
=======
>>>>>>> a7921843

    const publicKey = payload.iss
    const gaiaChallenge = payload.gaiaChallenge
    const scopes = payload.scopes

    if (!publicKey) {
      throw new ValidationError('Must provide `iss` claim in JWT.')
    }

    // check for revocations
    if (options && options.oldestValidTokenTimestamp && options.oldestValidTokenTimestamp > 0) {
      const tokenIssuedAtDate = payload.iat
      const oldestValidTokenTimestamp: number = options.oldestValidTokenTimestamp
      if (!tokenIssuedAtDate) {
        const message = `Gaia bucket requires auth token issued after ${oldestValidTokenTimestamp}` +
              ' but this token has no creation timestamp. This token may have been revoked by the user.'
        throw new AuthTokenTimestampValidationError(message, oldestValidTokenTimestamp)
      }
      if (tokenIssuedAtDate < options.oldestValidTokenTimestamp) {
        const message = `Gaia bucket requires auth token issued after ${oldestValidTokenTimestamp}` +
              ` but this token was issued ${tokenIssuedAtDate}.` +
              ' This token may have been revoked by the user.'
        throw new AuthTokenTimestampValidationError(message, oldestValidTokenTimestamp)
      }
    }

    const issuerAddress = ecPairToAddress(pubkeyHexToECPair(publicKey))

    if (issuerAddress !== address) {
      throw new ValidationError('Address not allowed to write on this path')
    }

    if (options && options.requireCorrectHubUrl) {
      let claimedHub = payload.hubUrl
      if (!claimedHub) {
        throw new ValidationError(
          'Authentication must provide a claimed hub. You may need to update blockstack.js.')
      }
      if (claimedHub.endsWith('/')) {
        claimedHub = claimedHub.slice(0, -1)
      }
      const validHubUrls = options.validHubUrls
      if (!validHubUrls) {
        throw new ValidationError(
          'Configuration error on the gaia hub. validHubUrls must be supplied.')
      }
      if (validHubUrls.indexOf(claimedHub) < 0) {
        throw new ValidationError(
          `Auth token's claimed hub url '${claimedHub}' not found` +
            ` in this hubs set: ${JSON.stringify(validHubUrls)}`)
      }
    }

    if (scopes) {
      validateScopes(scopes)
    }

    let verified
    try {
      verified = new TokenVerifier('ES256K', publicKey).verify(this.token)
    } catch (err) {
      throw new ValidationError('Failed to verify supplied authentication JWT')
    }

    if (!verified) {
      throw new ValidationError('Failed to verify supplied authentication JWT')
    }

    if (!challengeTexts.includes(gaiaChallenge)) {
      throw new ValidationError(`Invalid gaiaChallenge text in supplied JWT: "${gaiaChallenge}"` +
                                ` not found in ${JSON.stringify(challengeTexts)}`)
    }

    const expiresAt = payload.exp
    if (expiresAt && expiresAt < (Date.now()/1000)) {
      throw new ValidationError(
        `Expired authentication token: expire time of ${expiresAt} (secs since epoch)`)
    }

    if (payload.hasOwnProperty('associationToken') &&
        payload.associationToken) {
      return this.checkAssociationToken(
        payload.associationToken, address)
    } else {
      return address
    }
  }
}

export class LegacyAuthentication {
  publickey: bitcoinjs.ECPairInterface
  signature: string
  constructor(publickey: bitcoinjs.ECPairInterface, signature: string) {
    this.publickey = publickey
    this.signature = signature
  }

  static fromAuthPart(authPart: string) {
    const decoded = JSON.parse(Buffer.from(authPart, 'base64').toString())
    const publickey = pubkeyHexToECPair(decoded.publickey)
    const hashType = Buffer.from([bitcoinjs.Transaction.SIGHASH_NONE])
    const signatureBuffer = Buffer.concat([Buffer.from(decoded.signature, 'hex'), hashType])
    const signature = bitcoinjs.script.signature.decode(signatureBuffer).signature.toString('hex')
    return new LegacyAuthentication(publickey, signature)
  }

  static makeAuthPart(secretKey: bitcoinjs.ECPairInterface, challengeText: string) {
    const publickey = secretKey.publicKey.toString('hex')
    const digest = bitcoinjs.crypto.sha256(Buffer.from(challengeText))
    const signatureBuffer = secretKey.sign(digest)
    const signatureWithHash = bitcoinjs.script.signature.encode(signatureBuffer, bitcoinjs.Transaction.SIGHASH_NONE)
    
    // We only want the DER encoding so remove the sighash version byte at the end.
    // See: https://github.com/bitcoinjs/bitcoinjs-lib/issues/1241#issuecomment-428062912
    const signature = signatureWithHash.toString('hex').slice(0, -2)

    const authObj = { publickey, signature }

    return Buffer.from(JSON.stringify(authObj)).toString('base64')
  }

  getAuthenticationScopes(): Array<AuthScopeType> {
    // no scopes supported in this version
    return []
  }

  isAuthenticationValid(address: string, challengeTexts: Array<string>,
                        options? : {}) { //  eslint-disable-line @typescript-eslint/no-unused-vars
    if (ecPairToAddress(this.publickey) !== address) {
      throw new ValidationError('Address not allowed to write on this path')
    }

    for (const challengeText of challengeTexts) {
      const digest = bitcoinjs.crypto.sha256(Buffer.from(challengeText))
      const valid = (this.publickey.verify(digest, Buffer.from(this.signature, 'hex')) === true)

      if (valid) {
        return address
      }
    }
    logger.debug(`Failed to validate with challenge text: ${JSON.stringify(challengeTexts)}`)
    throw new ValidationError('Invalid signature or expired authentication token.')
  }
}

export function getChallengeText(myURL: string = DEFAULT_STORAGE_URL) {
  const header = 'gaiahub'
  const allowedSpan = '0'
  const myChallenge = 'blockstack_storage_please_sign'
  return JSON.stringify( [header, allowedSpan, myURL, myChallenge] )
}

export function getLegacyChallengeTexts(myURL: string = DEFAULT_STORAGE_URL): Array<string> {
  // make legacy challenge texts
  const header = 'gaiahub'
  const myChallenge = 'blockstack_storage_please_sign'
  const legacyYears = ['2018', '2019']
  return legacyYears.map(year => JSON.stringify(
    [header, year, myURL, myChallenge]))
}

export function parseAuthHeader(authHeader: string) {
  if (!authHeader || !authHeader.toLowerCase().startsWith('bearer')) {
    throw new ValidationError('Failed to parse authentication header.')
  }
  const authPart = authHeader.slice('bearer '.length)
  const versionIndex = authPart.indexOf(':')
  if (versionIndex < 0) {
    // default to legacy authorization header
    return LegacyAuthentication.fromAuthPart(authPart)
  } else {
    const version = authPart.slice(0, versionIndex)
    if (version === 'v1') {
      return V1Authentication.fromAuthPart(authPart)
    } else {
      throw new ValidationError('Unknown authentication header version: ${version}')
    }
  }
}

export function validateAuthorizationHeader(authHeader: string, serverName: string,
                                            address: string, requireCorrectHubUrl: boolean = false,
                                            validHubUrls: Array<string> = null,
                                            oldestValidTokenTimestamp?: number): string {
  const serverNameHubUrl = `https://${serverName}`
  if (!validHubUrls) {
    validHubUrls = [ serverNameHubUrl ]
  } else if (validHubUrls.indexOf(serverNameHubUrl) < 0) {
    validHubUrls.push(serverNameHubUrl)
  }

  let authObject = null
  try {
    authObject = parseAuthHeader(authHeader)
  } catch (err) {
    logger.error(err)
  }

  if (!authObject) {
    throw new ValidationError('Failed to parse authentication header.')
  }

  const challengeTexts = []
  challengeTexts.push(getChallengeText(serverName))
  getLegacyChallengeTexts(serverName).forEach(challengeText => challengeTexts.push(challengeText))

  return authObject.isAuthenticationValid(address, challengeTexts, { validHubUrls, requireCorrectHubUrl, oldestValidTokenTimestamp })
}


/*
 * Get the authentication scopes from the authorization header.
 * Does not check the authorization header or its association token
 * (do that with validateAuthorizationHeader first).
 *
 * Returns the scopes on success
 * Throws on malformed auth header
 */
export function getAuthenticationScopes(authHeader: string) {
  const authObject = parseAuthHeader(authHeader)
  return authObject.getAuthenticationScopes()
}


/*
 * Validate authentication scopes.  They must be well-formed,
 * and there can't be too many of them.
 * Return true if valid.
 * Throw ValidationError on error
 */
function validateScopes(scopes: Array<AuthScopeType>) {
  if (scopes.length > 8) {
    throw new ValidationError('Too many authentication scopes')
  }

  for (let i = 0; i < scopes.length; i++) {
    const scope = scopes[i]

    // valid scope?
    const found = AuthScopes.find((s) => (s === scope.scope))
    if (!found) {
      throw new ValidationError(`Unrecognized scope ${scope.scope}`)
    }
  }

  return true
}<|MERGE_RESOLUTION|>--- conflicted
+++ resolved
@@ -56,15 +56,9 @@
       throw new ValidationError('Authorization header should start with v1:')
     }
     const token = authPart.slice('v1:'.length)
-<<<<<<< HEAD
-    const decodedToken = (() => {
-      try {
-        return decodeToken(token)
-=======
     const payload = (() => {
       try {
         return getTokenPayload(decodeToken(token))
->>>>>>> a7921843
       } catch (e) {
         logger.error(e)
         logger.error('fromAuthPart')
@@ -72,17 +66,8 @@
       }
     })()
 
-<<<<<<< HEAD
-    if (typeof decodedToken.payload === 'string') {
-      throw new Error('Unexpected token payload type of string')
-    }
-
-    const publicKey = decodedToken.payload.iss
-    if (!publicKey || !decodedToken) {
-=======
     const publicKey = payload.iss
     if (!publicKey) {
->>>>>>> a7921843
       throw new ValidationError('Auth token should be a JWT with at least an `iss` claim')
     }
     const scopes = payload.scopes
@@ -144,26 +129,13 @@
     // associationToken and verifies that it authorizes the "outer"
     // JWT's address (`bearerAddress`)
 
-<<<<<<< HEAD
-    const associationToken = (() => {
-      try {
-        return decodeToken(token)
-=======
     const payload = (() => {
       try {
         return getTokenPayload(decodeToken(token))
->>>>>>> a7921843
       } catch (e) {
         throw new ValidationError('Failed to decode association token in JWT')
       }
     })()
-<<<<<<< HEAD
-
-    if (typeof associationToken.payload === 'string') {
-      throw new Error('Unexpected token payload type of string')
-    }
-=======
->>>>>>> a7921843
 
     // publicKey (the issuer of the association token)
     // will be the whitelisted address (i.e. the identity address)
@@ -214,28 +186,15 @@
    * Returns [] if there is no association token, or if the association token has no scopes
    */
   getAuthenticationScopes(): Array<AuthScopeType> {
-<<<<<<< HEAD
-    const decodedToken = (() => {
-      try {
-        return decodeToken(this.token)
-=======
     const payload = (() => {
       try {
         return getTokenPayload(decodeToken(this.token))
->>>>>>> a7921843
       } catch (e) {
         logger.error(this.token)
         logger.error('getAuthenticationScopes')
         throw new ValidationError('Failed to decode authentication JWT')
       }
     })()
-<<<<<<< HEAD
-
-    if (typeof decodedToken.payload === 'string') {
-      throw new Error('Unexpected token payload type of string')
-    }
-=======
->>>>>>> a7921843
 
     if (!payload.hasOwnProperty('scopes')) {
       // not given
@@ -243,11 +202,7 @@
     }
 
     // unambiguously convert to AuthScope
-<<<<<<< HEAD
-    const scopes = decodedToken.payload.scopes.map((s: any) => {
-=======
     const scopes = payload.scopes.map((s: any) => {
->>>>>>> a7921843
       const r = {
         scope: String(s.scope),
         domain: String(s.domain)
@@ -277,28 +232,15 @@
                         options?: { requireCorrectHubUrl?: boolean,
                                     validHubUrls?: Array<string>,
                                     oldestValidTokenTimestamp?: number }): string {
-<<<<<<< HEAD
-    const decodedToken = (() => {
-      try {
-        return decodeToken(this.token)
-=======
     const payload = (() => {
       try {
         return getTokenPayload(decodeToken(this.token))
->>>>>>> a7921843
       } catch (e) {
         logger.error(this.token)
         logger.error('isAuthenticationValid')
         throw new ValidationError('Failed to decode authentication JWT')
       }
     })()
-<<<<<<< HEAD
-
-    if (typeof decodedToken.payload === 'string') {
-      throw new Error('Unexpected token payload type of string')
-    }
-=======
->>>>>>> a7921843
 
     const publicKey = payload.iss
     const gaiaChallenge = payload.gaiaChallenge
