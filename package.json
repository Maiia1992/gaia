{
  "name": "App",
  "license": "MIT",
  "engines": {
    "node": ">=10"
  },
  "scripts": {
    "postinstall": "run-p postinstall:*",
    "postinstall:hub": "cross-env NODE_ENV=development npm install --prefix hub",
    "postinstall:reader": "cross-env NODE_ENV=development npm install --prefix reader",
    "postinstall:admin": "cross-env NODE_ENV=development npm install --prefix admin",
    "test": "run-p test:*",
    "test:hub": "npm test --prefix hub",
    "test:reader": "npm test --prefix reader",
    "test:admin": "npm test --prefix admin",
    "codecovUpload": "codecov"
  },
  "devDependencies": {
<<<<<<< HEAD
    "codecov": "^3.5.0",
    "cross-env": "^5.2.1",
=======
    "codecov": "^3.6.1",
    "cross-env": "^6.0.0",
>>>>>>> 661a46e3
    "npm-run-all": "^4.1.5"
  }
}<|MERGE_RESOLUTION|>--- conflicted
+++ resolved
@@ -16,13 +16,8 @@
     "codecovUpload": "codecov"
   },
   "devDependencies": {
-<<<<<<< HEAD
-    "codecov": "^3.5.0",
-    "cross-env": "^5.2.1",
-=======
     "codecov": "^3.6.1",
     "cross-env": "^6.0.0",
->>>>>>> 661a46e3
     "npm-run-all": "^4.1.5"
   }
 }